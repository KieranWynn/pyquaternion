"""
This file is part of the pyquaternion python module

Author:         Kieran Wynn
Website:        https://github.com/KieranWynn/pyquaternion
Documentation:  http://kieranwynn.github.io/pyquaternion/

Version:         1.0.0
License:         The MIT License (MIT)

Copyright (c) 2015 Kieran Wynn

Permission is hereby granted, free of charge, to any person obtaining a copy
of this software and associated documentation files (the "Software"), to deal
in the Software without restriction, including without limitation the rights
to use, copy, modify, merge, publish, distribute, sublicense, and/or sell
copies of the Software, and to permit persons to whom the Software is
furnished to do so, subject to the following conditions:

The above copyright notice and this permission notice shall be included in all
copies or substantial portions of the Software.

THE SOFTWARE IS PROVIDED "AS IS", WITHOUT WARRANTY OF ANY KIND, EXPRESS OR
IMPLIED, INCLUDING BUT NOT LIMITED TO THE WARRANTIES OF MERCHANTABILITY,
FITNESS FOR A PARTICULAR PURPOSE AND NONINFRINGEMENT. IN NO EVENT SHALL THE
AUTHORS OR COPYRIGHT HOLDERS BE LIABLE FOR ANY CLAIM, DAMAGES OR OTHER
LIABILITY, WHETHER IN AN ACTION OF CONTRACT, TORT OR OTHERWISE, ARISING FROM,
OUT OF OR IN CONNECTION WITH THE SOFTWARE OR THE USE OR OTHER DEALINGS IN THE
SOFTWARE.

quaternion.py - This file defines the core Quaternion class

"""

from __future__ import absolute_import, division, print_function # Add compatibility for Python 2.7+

from math import sqrt, pi, sin, cos, asin, acos, atan2, exp, log
from copy import deepcopy
import numpy as np # Numpy is required for many vector operations


class Quaternion:
    """Class to represent a 4-dimensional complex number or quaternion.

    Quaternion objects can be used generically as 4D numbers,
    or as unit quaternions to represent rotations in 3D space.

    Attributes:
        q: Quaternion 4-vector represented as a Numpy array

    """

    def __init__(self, *args, **kwargs):
        """Initialise a new Quaternion object.

        See Object Initialisation docs for complete behaviour:
 
        http://kieranwynn.github.io/pyquaternion/initialisation/
 
        """
        s = len(args)
        if s is 0:
            # No positional arguments supplied
            if len(kwargs) > 0:
                # Keyword arguments provided
                if ("scalar" in kwargs) or ("vector" in kwargs):
                    scalar = kwargs.get("scalar", 0.0)
                    if scalar is None:
                        scalar = 0.0
                    else:
                        scalar = float(scalar)

                    vector = kwargs.get("vector", [])
                    vector = self._validate_number_sequence(vector, 3)

                    self.q = np.hstack((scalar, vector))
                elif ("real" in kwargs) or ("imaginary" in kwargs):
                    real = kwargs.get("real", 0.0)
                    if real is None:
                        real = 0.0
                    else:
                        real = float(real)

                    imaginary = kwargs.get("imaginary", [])
                    imaginary = self._validate_number_sequence(imaginary, 3)

                    self.q = np.hstack((real, imaginary))
                elif ("axis" in kwargs) or ("radians" in kwargs) or ("degrees" in kwargs) or ("angle" in kwargs):
                    try:
                        axis = self._validate_number_sequence(kwargs["axis"], 3)
                    except KeyError:
                        raise ValueError(
                            "A valid rotation 'axis' parameter must be provided to describe a meaningful rotation."
                        )
                    angle = kwargs.get('radians') or self.to_radians(kwargs.get('degrees')) or kwargs.get('angle') or 0.0
                    self.q = Quaternion._from_axis_angle(axis, angle).q
                elif "array" in kwargs:
                    self.q = self._validate_number_sequence(kwargs["array"], 4)
                elif "matrix" in kwargs:
                    self.q = Quaternion._from_matrix(kwargs["matrix"]).q
                else:
                    keys = sorted(kwargs.keys())
                    elements = [kwargs[kw] for kw in keys]
                    if len(elements) is 1:
                        r = float(elements[0])
                        self.q = np.array([r, 0.0, 0.0, 0.0])
                    else:
                        self.q = self._validate_number_sequence(elements, 4)

            else:
                # Default initialisation
                self.q = np.array([1.0, 0.0, 0.0, 0.0])
        elif s is 1:
            # Single positional argument supplied
            if isinstance(args[0], Quaternion):
                self.q = args[0].q
                return
            if args[0] is None:
                raise TypeError("Object cannot be initialised from " + str(type(args[0])))
            try:
                r = float(args[0])
                self.q = np.array([r, 0.0, 0.0, 0.0])
                return
            except TypeError:
                pass  # If the single argument is not scalar, it should be a sequence

            self.q = self._validate_number_sequence(args[0], 4)
            return

        else:
            # More than one positional argument supplied
            self.q = self._validate_number_sequence(args, 4)

    def __hash__(self):
        return hash(tuple(self.q))

    def _validate_number_sequence(self, seq, n):
        """Validate a sequence to be of a certain length and ensure it's a numpy array of floats.

        Raises:
            ValueError: Invalid length or non-numeric value
        """
        if seq is None:
            return np.zeros(n)
        if len(seq) is n:
            try:
                l = [float(e) for e in seq]
            except ValueError:
                raise ValueError("One or more elements in sequence <" + repr(seq) + "> cannot be interpreted as a real number")
            else:
                return np.asarray(l)
        elif len(seq) is 0:
            return np.zeros(n)
        else:
            raise ValueError("Unexpected number of elements in sequence. Got: " + str(len(seq)) + ", Expected: " + str(n) + ".")

    # Initialise from matrix
    @classmethod
    def _from_matrix(cls, matrix):
        """Initialise from matrix representation

        Create a Quaternion by specifying the 3x3 rotation or 4x4 transformation matrix
        (as a numpy array) from which the quaternion's rotation should be created.

        """
        try:
            shape = matrix.shape
        except AttributeError:
            raise TypeError("Invalid matrix type: Input must be a 3x3 or 4x4 numpy array or matrix")
 
        if shape == (3, 3):
            R = matrix
        elif shape == (4,4):
            R = matrix[:-1][:,:-1] # Upper left 3x3 sub-matrix
        else:
            raise ValueError("Invalid matrix shape: Input must be a 3x3 or 4x4 numpy array or matrix")
 
        # Check matrix properties
        if not np.allclose(np.dot(R, R.conj().transpose()), np.eye(3)):
            raise ValueError("Matrix must be orthogonal, i.e. its transpose should be its inverse")
        if not np.isclose(np.linalg.det(R), 1.0):
            raise ValueError("Matrix must be special orthogonal i.e. its determinant must be +1.0")

        def decomposition_method(matrix):
            """ Method supposedly able to deal with non-orthogonal matrices - NON-FUNCTIONAL!
            Based on this method: http://arc.aiaa.org/doi/abs/10.2514/2.4654
            """
            x, y, z = 0, 1, 2 # indices
            K = np.array([
                [R[x, x]-R[y, y]-R[z, z],  R[y, x]+R[x, y],           R[z, x]+R[x, z],           R[y, z]-R[z, y]],
                [R[y, x]+R[x, y],          R[y, y]-R[x, x]-R[z, z],   R[z, y]+R[y, z],           R[z, x]-R[x, z]],
                [R[z, x]+R[x, z],          R[z, y]+R[y, z],           R[z, z]-R[x, x]-R[y, y],   R[x, y]-R[y, x]],
                [R[y, z]-R[z, y],          R[z, x]-R[x, z],           R[x, y]-R[y, x],           R[x, x]+R[y, y]+R[z, z]]
            ])
            K = K / 3.0

            e_vals, e_vecs = np.linalg.eig(K)
            print('Eigenvalues:', e_vals)
            print('Eigenvectors:', e_vecs)
            max_index = np.argmax(e_vals)
            principal_component = e_vecs[max_index]
            return principal_component

        def trace_method(matrix):
            """
            This code uses a modification of the algorithm described in:
            https://d3cw3dd2w32x2b.cloudfront.net/wp-content/uploads/2015/01/matrix-to-quat.pdf
            which is itself based on the method described here:
            http://www.euclideanspace.com/maths/geometry/rotations/conversions/matrixToQuaternion/
 
            Altered to work with the column vector convention instead of row vectors
            """
            m = matrix.conj().transpose() # This method assumes row-vector and postmultiplication of that vector
            if m[2, 2] < 0:
                if m[0, 0] > m[1, 1]:
                    t = 1 + m[0, 0] - m[1, 1] - m[2, 2]
                    q = [m[1, 2]-m[2, 1],  t,  m[0, 1]+m[1, 0],  m[2, 0]+m[0, 2]]
                else:
                    t = 1 - m[0, 0] + m[1, 1] - m[2, 2]
                    q = [m[2, 0]-m[0, 2],  m[0, 1]+m[1, 0],  t,  m[1, 2]+m[2, 1]]
            else:
                if m[0, 0] < -m[1, 1]:
                    t = 1 - m[0, 0] - m[1, 1] + m[2, 2]
                    q = [m[0, 1]-m[1, 0],  m[2, 0]+m[0, 2],  m[1, 2]+m[2, 1],  t]
                else:
                    t = 1 + m[0, 0] + m[1, 1] + m[2, 2]
                    q = [t,  m[1, 2]-m[2, 1],  m[2, 0]-m[0, 2],  m[0, 1]-m[1, 0]]

            q = np.array(q)
            q *= 0.5 / sqrt(t);
            return q

        return cls(array=trace_method(R))

    # Initialise from axis-angle
    @classmethod
    def _from_axis_angle(cls, axis, angle):
        """Initialise from axis and angle representation

        Create a Quaternion by specifying the 3-vector rotation axis and rotation
        angle (in radians) from which the quaternion's rotation should be created.

        Params:
            axis: a valid numpy 3-vector
            angle: a real valued angle in radians
        """
        mag_sq = np.dot(axis, axis)
        if mag_sq == 0.0:
            raise ZeroDivisionError("Provided rotation axis has no length")
        # Ensure axis is in unit vector form
        if (abs(1.0 - mag_sq) > 1e-12):
            axis = axis / sqrt(mag_sq)
        theta = angle / 2.0
        r = cos(theta)
        i = axis * sin(theta)

        return cls(r, i[0], i[1], i[2])

    @classmethod
    def random(cls):
        """Generate a random unit quaternion.

        Uniformly distributed across the rotation space
        As per: http://planning.cs.uiuc.edu/node198.html
        """
        r1, r2, r3 = np.random.random(3)

        q1 = sqrt(1.0 - r1) * (sin(2 * pi * r2))
        q2 = sqrt(1.0 - r1) * (cos(2 * pi * r2))
        q3 = sqrt(r1)       * (sin(2 * pi * r3))
        q4 = sqrt(r1)       * (cos(2 * pi * r3))

        return cls(q1, q2, q3, q4)

    # Representation
    def __str__(self):
        """An informal, nicely printable string representation of the Quaternion object.
        """
        return "{:.3f} {:+.3f}i {:+.3f}j {:+.3f}k".format(self.q[0], self.q[1], self.q[2], self.q[3])

    def __repr__(self):
        """The 'official' string representation of the Quaternion object.

        This is a string representation of a valid Python expression that could be used
        to recreate an object with the same value (given an appropriate environment)
        """
        return "Quaternion({}, {}, {}, {})".format(repr(self.q[0]), repr(self.q[1]), repr(self.q[2]), repr(self.q[3]))

    def __format__(self, formatstr):
        """Inserts a customisable, nicely printable string representation of the Quaternion object

        The syntax for `format_spec` mirrors that of the built in format specifiers for floating point types. 
        Check out the official Python [format specification mini-language](https://docs.python.org/3.4/library/string.html#formatspec) for details.
        """
        if formatstr.strip() == '': # Defualt behaviour mirrors self.__str__()
            formatstr = '+.3f'

        string = \
            "{:" + formatstr +"} "  + \
            "{:" + formatstr +"}i " + \
            "{:" + formatstr +"}j " + \
            "{:" + formatstr +"}k"
        return string.format(self.q[0], self.q[1], self.q[2], self.q[3])

    # Type Conversion
    def __int__(self):
        """Implements type conversion to int.

        Truncates the Quaternion object by only considering the real
        component and rounding to the next integer value towards zero.
        Note: to round to the closest integer, use int(round(float(q)))
        """
        return int(self.q[0])

    def __float__(self):
        """Implements type conversion to float.

        Truncates the Quaternion object by only considering the real
        component.
        """
        return self.q[0]

    def __complex__(self):
        """Implements type conversion to complex.

        Truncates the Quaternion object by only considering the real
        component and the first imaginary component.
        This is equivalent to a projection from the 4-dimensional hypersphere
        to the 2-dimensional complex plane.
        """
        return complex(self.q[0], self.q[1])

    def __bool__(self):
        return not (self == Quaternion(0.0))

    def __nonzero__(self):
        return not (self == Quaternion(0.0))

    def __invert__(self):
        return (self == Quaternion(0.0))

    # Comparison
    def __eq__(self, other):
        """Returns true if the following is true for each element:
        `absolute(a - b) <= (atol + rtol * absolute(b))`
        """
        if isinstance(other, Quaternion):
            r_tol = 1.0e-13
            a_tol = 1.0e-14
            try:
                isEqual = np.allclose(self.q, other.q, rtol=r_tol, atol=a_tol)
            except AttributeError:
                raise AttributeError("Error in internal quaternion representation means it cannot be compared like a numpy array.")
            return isEqual
        return self.__eq__(self.__class__(other))

    # Negation
    def __neg__(self):
        return self.__class__(array= -self.q)

    # Addition
    def __add__(self, other):
        if isinstance(other, Quaternion):
            return self.__class__(array=self.q + other.q)
        return self + self.__class__(other)

    def __iadd__(self, other):
        return self + other

    def __radd__(self, other):
        return self + other

    # Subtraction
    def __sub__(self, other):
        return self + (-other)

    def __isub__(self, other):
        return self + (-other)

    def __rsub__(self, other):
        return -(self - other)

    # Multiplication
    def __mul__(self, other):
        if isinstance(other, Quaternion):
            return self.__class__(array=np.dot(self._q_matrix(), other.q))
        return self * self.__class__(other)

    def __imul__(self, other):
        return self * other

    def __rmul__(self, other):
        return self.__class__(other) * self

    # Division
    def __div__(self, other):
        if isinstance(other, Quaternion):
            if other == self.__class__(0.0):
                raise ZeroDivisionError("Quaternion divisor must be non-zero")
            return self * other.inverse
        return self.__div__(self.__class__(other))

    def __idiv__(self, other):
        return self.__div__(other)

    def __rdiv__(self, other):
        return self.__class__(other) * self.inverse

    def __truediv__(self, other):
        return self.__div__(other)

    def __itruediv__(self, other):
        return self.__idiv__(other)

    def __rtruediv__(self, other):
        return self.__rdiv__(other)

    # Exponentiation
    def __pow__(self, exponent):
        # source: https://en.wikipedia.org/wiki/Quaternion#Exponential.2C_logarithm.2C_and_power
        exponent = float(exponent) # Explicitly reject non-real exponents
        norm = self.norm
        if norm > 0.0:
            try:
                n, theta = self.polar_decomposition
            except ZeroDivisionError:
                # quaternion is a real number (no vector or imaginary part)
                return Quaternion(scalar=self.scalar ** exponent)
            return (self.norm ** exponent) * Quaternion(scalar=cos(exponent * theta), vector=(n * sin(exponent * theta)))
        return Quaternion(self)

    def __ipow__(self, other):
        return self ** other

    def __rpow__(self, other):
        return other ** float(self)

    # Quaternion Features
    def _vector_conjugate(self):
        return np.hstack((self.q[0], -self.q[1:4]))

    def _sum_of_squares(self):
        return np.dot(self.q, self.q)

    @property
    def conjugate(self):
        """Quaternion conjugate, encapsulated in a new instance.

        For a unit quaternion, this is the same as the inverse.

        Returns:
            A new Quaternion object clone with its vector part negated
        """
        return self.__class__(scalar=self.scalar, vector= -self.vector)

    @property
    def inverse(self):
        """Inverse of the quaternion object, encapsulated in a new instance.

        For a unit quaternion, this is the inverse rotation, i.e. when combined with the original rotation, will result in the null rotation.

        Returns:
            A new Quaternion object representing the inverse of this object
        """
        ss = self._sum_of_squares()
        if ss > 0:
            return self.__class__(array=(self._vector_conjugate() / ss))
        else:
            raise ZeroDivisionError("a zero quaternion (0 + 0i + 0j + 0k) cannot be inverted")

    @property
    def norm(self):
        """L2 norm of the quaternion 4-vector.

        This should be 1.0 for a unit quaternion (versor)
        Slow but accurate. If speed is a concern, consider using _fast_normalise() instead

        Returns:
            A scalar real number representing the square root of the sum of the squares of the elements of the quaternion.
        """
        mag_squared = self._sum_of_squares()
        return sqrt(mag_squared)

    @property
    def magnitude(self):
        return self.norm

    def _normalise(self):
        """Object is guaranteed to be a unit quaternion after calling this
        operation UNLESS the object is equivalent to Quaternion(0)
        """
        if not self.is_unit():
            n = self.norm
            if n > 0:
                self.q = self.q / n

    def _fast_normalise(self):
        """Normalise the object to a unit quaternion using a fast approximation method if appropriate.

        Object is guaranteed to be a quaternion of approximately unit length
        after calling this operation UNLESS the object is equivalent to Quaternion(0)
        """
        if not self.is_unit():
            mag_squared = np.dot(self.q, self.q)
            if (mag_squared == 0):
                return
            if (abs(1.0 - mag_squared) < 2.107342e-08):
                mag =  ((1.0 + mag_squared) / 2.0) # More efficient. Pade approximation valid if error is small 
            else:
                mag =  sqrt(mag_squared) # Error is too big, take the performance hit to calculate the square root properly

            self.q = self.q / mag

    @property
    def normalised(self):
        """Get a unit quaternion (versor) copy of this Quaternion object.

        A unit quaternion has a `norm` of 1.0

        Returns:
            A new Quaternion object clone that is guaranteed to be a unit quaternion
        """
        q = Quaternion(self)
        q._normalise()
        return q

    @property
    def polar_unit_vector(self):
        vector_length = np.linalg.norm(self.vector)
        if vector_length <= 0.0:
            raise ZeroDivisionError('Quaternion is pure real and does not have a unique unit vector')
        return self.vector / vector_length

    @property
    def polar_angle(self):
         return acos(self.scalar / self.norm)

    @property
    def polar_decomposition(self):
        """
        Returns the unit vector and angle of a non-scalar quaternion according to the following decomposition

        q =  q.norm() * (e ** (q.polar_unit_vector * q.polar_angle))

        source: https://en.wikipedia.org/wiki/Polar_decomposition#Quaternion_polar_decomposition
        """
        return self.polar_unit_vector, self.polar_angle

    @property
    def unit(self):
        return self.normalised

    def is_unit(self, tolerance=1e-14):
        """Determine whether the quaternion is of unit length to within a specified tolerance value.

        Params:
            tolerance: [optional] maximum absolute value by which the norm can differ from 1.0 for the object to be considered a unit quaternion. Defaults to `1e-14`.

        Returns:
            `True` if the Quaternion object is of unit length to within the specified tolerance value. `False` otherwise.
        """
        return abs(1.0 - self._sum_of_squares()) < tolerance # if _sum_of_squares is 1, norm is 1. This saves a call to sqrt()

    def _q_matrix(self):
        """Matrix representation of quaternion for multiplication purposes.
        """
        return np.array([
            [self.q[0], -self.q[1], -self.q[2], -self.q[3]],
            [self.q[1],  self.q[0], -self.q[3],  self.q[2]],
            [self.q[2],  self.q[3],  self.q[0], -self.q[1]],
            [self.q[3], -self.q[2],  self.q[1],  self.q[0]]])

    def _q_bar_matrix(self):
        """Matrix representation of quaternion for multiplication purposes.
        """
        return np.array([
            [self.q[0], -self.q[1], -self.q[2], -self.q[3]],
            [self.q[1],  self.q[0],  self.q[3], -self.q[2]],
            [self.q[2], -self.q[3],  self.q[0],  self.q[1]],
            [self.q[3],  self.q[2], -self.q[1],  self.q[0]]])

    def _rotate_quaternion(self, q):
        """Rotate a quaternion vector using the stored rotation.

        Params:
            q: The vector to be rotated, in quaternion form (0 + xi + yj + kz)

        Returns:
            A Quaternion object representing the rotated vector in quaternion from (0 + xi + yj + kz)
        """
        self._normalise()
        return self * q * self.conjugate

    def rotate(self, vector):
        """Rotate a 3D vector by the rotation stored in the Quaternion object.

        Params:
            vector: A 3-vector specified as any ordered sequence of 3 real numbers corresponding to x, y, and z values.
                Some types that are recognised are: numpy arrays, lists and tuples.
                A 3-vector can also be represented by a Quaternion object who's scalar part is 0 and vector part is the required 3-vector.
                Thus it is possible to call `Quaternion.rotate(q)` with another quaternion object as an input.

        Returns:
            The rotated vector returned as the same type it was specified at input.

        Raises:
            TypeError: if any of the vector elements cannot be converted to a real number.
            ValueError: if `vector` cannot be interpreted as a 3-vector or a Quaternion object.

        """
        if isinstance(vector, Quaternion):
            return self._rotate_quaternion(vector)
        q = Quaternion(vector=vector)
        a = self._rotate_quaternion(q).vector
        if isinstance(vector, list):
            l = [x for x in a]
            return l
        elif isinstance(vector, tuple):
            l = [x for x in a]
            return tuple(l)
        else:
            return a

    @classmethod
    def exp(cls, q):
        """Quaternion Exponential.

        Find the exponential of a quaternion amount.

        Params:
             q: the input quaternion/argument as a Quaternion object.

        Returns:
             A quaternion amount representing the exp(q). See [Source](https://math.stackexchange.com/questions/1030737/exponential-function-of-quaternion-derivation for more information and mathematical background).

        Note:
             The method can compute the exponential of any quaternion.
        """
        tolerance = 1e-17
        v_norm = np.linalg.norm(q.vector)
        vec = q.vector
        if v_norm > tolerance:
            vec = vec / v_norm
        magnitude = exp(q.scalar)
        return Quaternion(scalar = magnitude * cos(v_norm), vector = magnitude * sin(v_norm) * vec)

    @classmethod
    def log(cls, q):
        """Quaternion Logarithm.

        Find the logarithm of a quaternion amount.

        Params:
             q: the input quaternion/argument as a Quaternion object.

        Returns:
             A quaternion amount representing log(q) := (log(|q|), v/|v|acos(w/|q|)).

        Note:
            The method computes the logarithm of general quaternions. See [Source](https://math.stackexchange.com/questions/2552/the-logarithm-of-quaternion/2554#2554) for more details.
        """
        v_norm = np.linalg.norm(q.vector)
        q_norm = q.norm
        tolerance = 1e-17
        if q_norm < tolerance:
            # 0 quaternion - undefined
            return Quaternion(scalar=-float('inf'), vector=float('nan')*q.vector)
        if v_norm < tolerance:
            # real quaternions - no imaginary part
            return Quaternion(scalar=log(q_norm), vector=[0,0,0])
        vec = q.vector / v_norm
        return Quaternion(scalar=log(q_norm), vector=acos(q.scalar/q_norm)*vec)

    @classmethod
    def exp_map(cls, q, eta):
        """Quaternion exponential map.

        Find the exponential map on the Riemannian manifold described
        by the quaternion space.

        Params:
             q: the base point of the exponential map, i.e. a Quaternion object
           eta: the argument of the exponential map, a tangent vector, i.e. a Quaternion object

        Returns:
            A quaternion p such that p is the endpoint of the geodesic starting at q
            in the direction of eta, having the length equal to the magnitude of eta.

        Note:
            The exponential map plays an important role in integrating orientation
            variations (e.g. angular velocities). This is done by projecting
            quaternion tangent vectors onto the quaternion manifold.
        """
        return q * Quaternion.exp(eta)

    @classmethod
    def sym_exp_map(cls, q, eta):
        """Quaternion symmetrized exponential map.

        Find the symmetrized exponential map on the quaternion Riemannian
        manifold.

        Params:
             q: the base point as a Quaternion object
           eta: the tangent vector argument of the exponential map
                as a Quaternion object

        Returns:
            A quaternion p.

        Note:
            The symmetrized exponential formulation is akin to the exponential
            formulation for symmetric positive definite tensors [Source](http://www.academia.edu/7656761/On_the_Averaging_of_Symmetric_Positive-Definite_Tensors)
        """
        sqrt_q = q ** 0.5
        return sqrt_q * Quaternion.exp(eta) * sqrt_q

    @classmethod
    def log_map(cls, q, p):
        """Quaternion logarithm map.

        Find the logarithm map on the quaternion Riemannian manifold.

        Params:
             q: the base point at which the logarithm is computed, i.e.
                a Quaternion object
             p: the argument of the quaternion map, a Quaternion object

        Returns:
            A tangent vector having the length and direction given by the
            geodesic joining q and p.
        """
        return Quaternion.log(q.inverse * p)

    @classmethod
    def sym_log_map(cls, q, p):
        """Quaternion symmetrized logarithm map.

        Find the symmetrized logarithm map on the quaternion Riemannian manifold.

        Params:
             q: the base point at which the logarithm is computed, i.e.
                a Quaternion object
             p: the argument of the quaternion map, a Quaternion object

        Returns:
            A tangent vector corresponding to the symmetrized geodesic curve formulation.

        Note:
            Information on the symmetrized formulations given in [Source](https://www.researchgate.net/publication/267191489_Riemannian_L_p_Averaging_on_Lie_Group_of_Nonzero_Quaternions).
        """
        inv_sqrt_q = (q ** (-0.5))
        return Quaternion.log(inv_sqrt_q * p * inv_sqrt_q)

    @classmethod
    def absolute_distance(cls, q0, q1):
        """Quaternion absolute distance.

        Find the distance between two quaternions accounting for the sign ambiguity.

        Params:
            q0: the first quaternion
            q1: the second quaternion

        Returns:
           A positive scalar corresponding to the chord of the shortest path/arc that
           connects q0 to q1.

        Note:
           This function does not measure the distance on the hypersphere, but
           it takes into account the fact that q and -q encode the same rotation.
           It is thus a good indicator for rotation similarities.
        """
        q0_minus_q1 = q0 - q1
        q0_plus_q1  = q0 + q1
        d_minus = q0_minus_q1.norm
        d_plus  = q0_plus_q1.norm
        if (d_minus < d_plus):
            return d_minus
        else:
            return d_plus

    @classmethod
    def distance(cls, q0, q1):
        """Quaternion intrinsic distance.

        Find the intrinsic geodesic distance between q0 and q1.

        Params:
            q0: the first quaternion
            q1: the second quaternion

        Returns:
           A positive amount corresponding to the length of the geodesic arc
           connecting q0 to q1.

        Note:
           Although the q0^(-1)*q1 != q1^(-1)*q0, the length of the path joining
           them is given by the logarithm of those product quaternions, the norm
           of which is the same.
        """
        q = Quaternion.log_map(q0, q1)
        return q.norm

    @classmethod
    def sym_distance(cls, q0, q1):
        """Quaternion symmetrized distance.

        Find the intrinsic symmetrized geodesic distance between q0 and q1.

        Params:
            q0: the first quaternion
            q1: the second quaternion

        Returns:
           A positive amount corresponding to the length of the symmetrized
           geodesic curve connecting q0 to q1.

        Note:
           This formulation is more numerically stable when performing
           iterative gradient descent on the Riemannian quaternion manifold.
           However, the distance between q and -q is equal to pi, rendering this
           formulation not useful for measuring rotation similarities when the
           samples are spread over a "solid" angle of more than pi/2 radians
           (the spread refers to quaternions as point samples on the unit hypersphere).
        """
        q = Quaternion.sym_log_map(q0, q1)
        return q.norm
<<<<<<< HEAD

=======
 
>>>>>>> 981f9e2f
    @classmethod
    def slerp(cls, q0, q1, amount=0.5):
        """Spherical Linear Interpolation between quaternions.

        Find a valid quaternion rotation at a specified distance along the
        minor arc of a great circle passing through any two existing quaternion
        endpoints lying on the unit radius hypersphere. [Source](http://en.wikipedia.org/wiki/Slerp#Quaternion_Slerp)

        This is a class method and is called as a method of the class itself rather than on a particular instance.

        Params:
            q0: first endpoint rotation as a Quaternion object
            q1: second endpoint rotation as a Quaternion object
            amount: interpolation parameter between 0 and 1. This describes the linear placement position of
                the result along the arc between endpoints; 0 being at `q0` and 1 being at `q1`.
                Defaults to the midpoint (0.5).

        Returns:
            A new Quaternion object representing the interpolated rotation. This is guaranteed to be a unit quaternion.

        Note:
            This feature only makes sense when interpolating between unit quaternions (those lying on the unit radius hypersphere).
                Calling this method will implicitly normalise the endpoints to unit quaternions if they are not already unit length.
        """
        # Ensure quaternion inputs are unit quaternions and 0 <= amount <=1
        q0._fast_normalise()
        q1._fast_normalise()
        amount = np.clip(amount, 0, 1)

<<<<<<< HEAD
        dot = np.dot(q0.q, q1.q)

        if (dot < 0.0):
            q0.q = -q0.q
            dot = -dot

        # sin_theta_0 can not be zero
        if (dot > 0.9995):
            qr = Quaternion(q0.q + amount*(q1.q - q0.q))
            qr._fast_normalise()
            return qr

        theta_0 = np.arccos(dot)
        sin_theta_0 = np.sin(theta_0)

        theta = theta_0*amount
        sin_theta = np.sin(theta)

        s0 = np.cos(theta) - dot * sin_theta / sin_theta_0
        s1 = sin_theta / sin_theta_0
        qr = Quaternion((s0 * q0.q) + (s1 * q1.q))
        qr._fast_normalise()
        return qr

=======
        return ((q1 * q0.inverse) ** amount) * q0
 
>>>>>>> 981f9e2f
    @classmethod
    def intermediates(cls, q0, q1, n, include_endpoints=False):
        """Generator method to get an iterable sequence of `n` evenly spaced quaternion
        rotations between any two existing quaternion endpoints lying on the unit
        radius hypersphere.

        This is a convenience function that is based on `Quaternion.slerp()` as defined above.

        This is a class method and is called as a method of the class itself rather than on a particular instance.

        Params:
            q_start: initial endpoint rotation as a Quaternion object
            q_end:   final endpoint rotation as a Quaternion object
            n:       number of intermediate quaternion objects to include within the interval
            include_endpoints: [optional] if set to `True`, the sequence of intermediates
                will be 'bookended' by `q_start` and `q_end`, resulting in a sequence length of `n + 2`.
                If set to `False`, endpoints are not included. Defaults to `False`.

        Yields:
            A generator object iterating over a sequence of intermediate quaternion objects.

        Note:
            This feature only makes sense when interpolating between unit quaternions (those lying on the unit radius hypersphere).
            Calling this method will implicitly normalise the endpoints to unit quaternions if they are not already unit length.
        """
        step_size = 1.0 / (n + 1)
        if include_endpoints:
            steps = [i * step_size for i in range(0, n + 2)]
        else:
            steps = [i * step_size for i in range(1, n + 1)]
        for step in steps:
            yield cls.slerp(q0, q1, step)

    def derivative(self, rate):
        """Get the instantaneous quaternion derivative representing a quaternion rotating at a 3D rate vector `rate`

        Params:
            rate: numpy 3-array (or array-like) describing rotation rates about the global x, y and z axes respectively.

        Returns:
            A unit quaternion describing the rotation rate
        """
        rate = self._validate_number_sequence(rate, 3)
        return 0.5 * self * Quaternion(vector=rate)

    def integrate(self, rate, timestep):
        """Advance a time varying quaternion to its value at a time `timestep` in the future.

        The Quaternion object will be modified to its future value.
        It is guaranteed to remain a unit quaternion.

        Params:

        rate: numpy 3-array (or array-like) describing rotation rates about the
            global x, y and z axes respectively.
        timestep: interval over which to integrate into the future.
            Assuming *now* is `T=0`, the integration occurs over the interval
            `T=0` to `T=timestep`. Smaller intervals are more accurate when
            `rate` changes over time.

        Note:
            The solution is closed form given the assumption that `rate` is constant
            over the interval of length `timestep`.
        """
        self._fast_normalise()
        rate = self._validate_number_sequence(rate, 3)

        rotation_vector = rate * timestep
        rotation_norm = np.linalg.norm(rotation_vector)
        if rotation_norm > 0:
            axis = rotation_vector / rotation_norm
            angle = rotation_norm
            q2 = Quaternion(axis=axis, angle=angle)
            self.q = (self * q2).q
            self._fast_normalise()


    @property
    def rotation_matrix(self):
        """Get the 3x3 rotation matrix equivalent of the quaternion rotation.

        Returns:
            A 3x3 orthogonal rotation matrix as a 3x3 Numpy array

        Note:
            This feature only makes sense when referring to a unit quaternion. Calling this method will implicitly normalise the Quaternion object to a unit quaternion if it is not already one.

        """
        self._normalise()
        product_matrix = np.dot(self._q_matrix(), self._q_bar_matrix().conj().transpose())
        return product_matrix[1:][:,1:]

    @property
    def transformation_matrix(self):
        """Get the 4x4 homogeneous transformation matrix equivalent of the quaternion rotation.

        Returns:
            A 4x4 homogeneous transformation matrix as a 4x4 Numpy array

        Note:
            This feature only makes sense when referring to a unit quaternion. Calling this method will implicitly normalise the Quaternion object to a unit quaternion if it is not already one.
        """
        t = np.array([[0.0], [0.0], [0.0]])
        Rt = np.hstack([self.rotation_matrix, t])
        return np.vstack([Rt, np.array([0.0, 0.0, 0.0, 1.0])])

    @property
    def yaw_pitch_roll(self):
        """Get the equivalent yaw-pitch-roll angles aka. intrinsic Tait-Bryan angles following the z-y'-x'' convention

        Returns:
            yaw:    rotation angle around the z-axis in radians, in the range `[-pi, pi]`
            pitch:  rotation angle around the y'-axis in radians, in the range `[-pi/2, -pi/2]`
            roll:   rotation angle around the x''-axis in radians, in the range `[-pi, pi]`

        The resulting rotation_matrix would be R = R_x(roll) R_y(pitch) R_z(yaw)

        Note:
            This feature only makes sense when referring to a unit quaternion. Calling this method will implicitly normalise the Quaternion object to a unit quaternion if it is not already one.
        """

        self._normalise()
        yaw = np.arctan2(2*(self.q[0]*self.q[3] - self.q[1]*self.q[2]),
            1 - 2*(self.q[2]**2 + self.q[3]**2))
        pitch = np.arcsin(2*(self.q[0]*self.q[2] + self.q[3]*self.q[1]))
        roll = np.arctan2(2*(self.q[0]*self.q[1] - self.q[2]*self.q[3]),
            1 - 2*(self.q[1]**2 + self.q[2]**2))

        return yaw, pitch, roll

    def _wrap_angle(self, theta):
        """Helper method: Wrap any angle to lie between -pi and pi

        Odd multiples of pi are wrapped to +pi (as opposed to -pi)
        """
        result = ((theta + pi) % (2*pi)) - pi
        if result == -pi: result = pi
        return result

    def get_axis(self, undefined=np.zeros(3)):
        """Get the axis or vector about which the quaternion rotation occurs

        For a null rotation (a purely real quaternion), the rotation angle will
        always be `0`, but the rotation axis is undefined.
        It is by default assumed to be `[0, 0, 0]`.

        Params:
            undefined: [optional] specify the axis vector that should define a null rotation.
                This is geometrically meaningless, and could be any of an infinite set of vectors,
                but can be specified if the default (`[0, 0, 0]`) causes undesired behaviour.

        Returns:
            A Numpy unit 3-vector describing the Quaternion object's axis of rotation.

        Note:
            This feature only makes sense when referring to a unit quaternion.
            Calling this method will implicitly normalise the Quaternion object to a unit quaternion if it is not already one.
        """
        tolerance = 1e-17
        self._normalise()
        norm = np.linalg.norm(self.vector)
        if norm < tolerance:
            # Here there are an infinite set of possible axes, use what has been specified as an undefined axis.
            return undefined
        else:
            return self.vector / norm

    @property
    def axis(self):
        return self.get_axis()

    @property
    def angle(self):
        """Get the angle (in radians) describing the magnitude of the quaternion rotation about its rotation axis.

        This is guaranteed to be within the range (-pi:pi) with the direction of
        rotation indicated by the sign.

        When a particular rotation describes a 180 degree rotation about an arbitrary
        axis vector `v`, the conversion to axis / angle representation may jump
        discontinuously between all permutations of `(-pi, pi)` and `(-v, v)`,
        each being geometrically equivalent (see Note in documentation).

        Returns:
            A real number in the range (-pi:pi) describing the angle of rotation
                in radians about a Quaternion object's axis of rotation.

        Note:
            This feature only makes sense when referring to a unit quaternion.
            Calling this method will implicitly normalise the Quaternion object to a unit quaternion if it is not already one.
        """
        self._normalise()
        norm = np.linalg.norm(self.vector)
        return self._wrap_angle(2.0 * atan2(norm,self.scalar))

    @property
    def degrees(self):
        return self.to_degrees(self.angle)

    @property
    def radians(self):
        return self.angle

    @property
    def scalar(self):
        """ Return the real or scalar component of the quaternion object.

        Returns:
            A real number i.e. float
        """
        return self.q[0]

    @property
    def vector(self):
        """ Return the imaginary or vector component of the quaternion object.

        Returns:
            A numpy 3-array of floats. NOT guaranteed to be a unit vector
        """
        return self.q[1:4]

    @property
    def real(self):
        return self.scalar

    @property
    def imaginary(self):
        return self.vector

    @property
    def w(self):
        return self.q[0]

    @property
    def x(self):
        return self.q[1]

    @property
    def y(self):
        return self.q[2]

    @property
    def z(self):
        return self.q[3]

    @property
    def elements(self):
        """ Return all the elements of the quaternion object.

        Returns:
            A numpy 4-array of floats. NOT guaranteed to be a unit vector
        """
        return self.q

    def __getitem__(self, index):
        index = int(index)
        return self.q[index]

    def __setitem__(self, index, value):
        index = int(index)
        self.q[index] = float(value)

    def __copy__(self):
        result = self.__class__(self.q)
        return result

    def __deepcopy__(self, memo):
        result = self.__class__(deepcopy(self.q, memo))
        memo[id(self)] = result
        return result

    @staticmethod
    def to_degrees(angle_rad):
        if angle_rad is not None:
            return float(angle_rad) / pi * 180.0

    @staticmethod
    def to_radians(angle_deg):
        if angle_deg is not None:
            return float(angle_deg) / 180.0 * pi<|MERGE_RESOLUTION|>--- conflicted
+++ resolved
@@ -54,9 +54,9 @@
         """Initialise a new Quaternion object.
 
         See Object Initialisation docs for complete behaviour:
- 
+
         http://kieranwynn.github.io/pyquaternion/initialisation/
- 
+
         """
         s = len(args)
         if s is 0:
@@ -167,14 +167,14 @@
             shape = matrix.shape
         except AttributeError:
             raise TypeError("Invalid matrix type: Input must be a 3x3 or 4x4 numpy array or matrix")
- 
+
         if shape == (3, 3):
             R = matrix
         elif shape == (4,4):
             R = matrix[:-1][:,:-1] # Upper left 3x3 sub-matrix
         else:
             raise ValueError("Invalid matrix shape: Input must be a 3x3 or 4x4 numpy array or matrix")
- 
+
         # Check matrix properties
         if not np.allclose(np.dot(R, R.conj().transpose()), np.eye(3)):
             raise ValueError("Matrix must be orthogonal, i.e. its transpose should be its inverse")
@@ -207,7 +207,7 @@
             https://d3cw3dd2w32x2b.cloudfront.net/wp-content/uploads/2015/01/matrix-to-quat.pdf
             which is itself based on the method described here:
             http://www.euclideanspace.com/maths/geometry/rotations/conversions/matrixToQuaternion/
- 
+
             Altered to work with the column vector convention instead of row vectors
             """
             m = matrix.conj().transpose() # This method assumes row-vector and postmultiplication of that vector
@@ -289,7 +289,7 @@
     def __format__(self, formatstr):
         """Inserts a customisable, nicely printable string representation of the Quaternion object
 
-        The syntax for `format_spec` mirrors that of the built in format specifiers for floating point types. 
+        The syntax for `format_spec` mirrors that of the built in format specifiers for floating point types.
         Check out the official Python [format specification mini-language](https://docs.python.org/3.4/library/string.html#formatspec) for details.
         """
         if formatstr.strip() == '': # Defualt behaviour mirrors self.__str__()
@@ -505,7 +505,7 @@
             if (mag_squared == 0):
                 return
             if (abs(1.0 - mag_squared) < 2.107342e-08):
-                mag =  ((1.0 + mag_squared) / 2.0) # More efficient. Pade approximation valid if error is small 
+                mag =  ((1.0 + mag_squared) / 2.0) # More efficient. Pade approximation valid if error is small
             else:
                 mag =  sqrt(mag_squared) # Error is too big, take the performance hit to calculate the square root properly
 
@@ -826,11 +826,7 @@
         """
         q = Quaternion.sym_log_map(q0, q1)
         return q.norm
-<<<<<<< HEAD
-
-=======
- 
->>>>>>> 981f9e2f
+
     @classmethod
     def slerp(cls, q0, q1, amount=0.5):
         """Spherical Linear Interpolation between quaternions.
@@ -860,7 +856,6 @@
         q1._fast_normalise()
         amount = np.clip(amount, 0, 1)
 
-<<<<<<< HEAD
         dot = np.dot(q0.q, q1.q)
 
         if (dot < 0.0):
@@ -885,10 +880,6 @@
         qr._fast_normalise()
         return qr
 
-=======
-        return ((q1 * q0.inverse) ** amount) * q0
- 
->>>>>>> 981f9e2f
     @classmethod
     def intermediates(cls, q0, q1, n, include_endpoints=False):
         """Generator method to get an iterable sequence of `n` evenly spaced quaternion
